--- conflicted
+++ resolved
@@ -761,7 +761,6 @@
                      positions_stride, positions_offset,
                      normals_stride, normals_offset,
                      colors_stride, colors_offset);
-<<<<<<< HEAD
 
   GL(BindBuffer(GL_ARRAY_BUFFER, 0));
 
@@ -926,8 +925,6 @@
                      positions_stride, positions_offset,
                      normals_stride, normals_offset,
                      colors_stride, colors_offset);
-=======
->>>>>>> 4866bf95
 
   GL(BindBuffer(GL_ARRAY_BUFFER, 0));
 
@@ -943,173 +940,6 @@
   OZZ_STATIC_ASSERT(sizeof(Mesh::TriangleIndices::value_type) == 2);
   GL(DrawElements(GL_TRIANGLES,
                   static_cast<GLsizei>(indices.size()),
-<<<<<<< HEAD
-=======
-                  GL_UNSIGNED_SHORT,
-                  0));
-
-  // Unbinds.
-  GL(BindBuffer(GL_ELEMENT_ARRAY_BUFFER, 0));
-  mesh_shader_->Unbind();
-
-  return true;
-}
-
-bool RendererImpl::DrawSkinnedMesh(const Mesh& _mesh,
-                                   const Range<math::Float4x4> _skinning_matrices,
-                                   const ozz::math::Float4x4& _transform) {
-
-  const int vertex_count = _mesh.vertex_count();
-
-  // Positions and normals are interleaved to improve caching while executing
-  // skinning job.
-  const GLsizei positions_offset = 0;
-  const GLsizei normals_offset = sizeof(float) * 3;
-  const GLsizei positions_stride = sizeof(float) * 6;
-  const GLsizei normals_stride = positions_stride;
-  const GLsizei skinned_data_size = vertex_count * positions_stride;
-
-  // Colors are contiguous. They aren't transformed, so they can be directly
-  // copied from source mesh which is non-interleaved as-well.
-  const GLsizei colors_offset = skinned_data_size;
-  const GLsizei colors_stride = sizeof(uint8_t) * 4;
-  const GLsizei colors_size = vertex_count * colors_stride;
-
-  // Reallocate vertex buffer.
-  const GLsizei vbo_size = skinned_data_size + colors_size;
-  GL(BindBuffer(GL_ARRAY_BUFFER, dynamic_array_bo_));
-  GL(BufferData(GL_ARRAY_BUFFER, vbo_size, NULL, GL_STREAM_DRAW));
-  void* vbo_map = scratch_buffer_.Resize(vbo_size);
-
-  // Iterate mesh parts and fills vbo.
-  // Runs a skinning job per mesh part. Triangle indices are shared
-  // across parts.
-  size_t processed_vertex_count = 0;
-  for (size_t i = 0; i < _mesh.parts.size(); ++i) {
-    const ozz::sample::Mesh::Part& part = _mesh.parts[i];
-
-    // Skip this iteration if no vertex.
-    const size_t part_vertex_count = part.positions.size() / 3;
-    if (part_vertex_count == 0) {
-      continue;
-    }
-
-    // Fills the job.
-    ozz::geometry::SkinningJob skinning_job;
-    skinning_job.vertex_count = static_cast<int>(part_vertex_count);
-    const int part_influences_count = part.influences_count();
-
-    // Clamps joints influence count according to the option.
-    skinning_job.influences_count = part_influences_count;
-
-    // Setup skinning matrices, that came from the animation stage before being
-    // multiplied by inverse model-space bind-pose.
-    skinning_job.joint_matrices = _skinning_matrices;
-
-    // Setup joint's indices.
-    skinning_job.joint_indices = make_range(part.joint_indices);
-    skinning_job.joint_indices_stride = sizeof(uint16_t) * part_influences_count;
-
-    // Setup joint's weights.
-    if (part_influences_count > 1) {
-      skinning_job.joint_weights = make_range(part.joint_weights);
-      skinning_job.joint_weights_stride = sizeof(float) * (part_influences_count - 1);
-    }
-
-    // Setup input positions, coming from the loaded mesh.
-    skinning_job.in_positions = make_range(part.positions);
-    skinning_job.in_positions_stride = sizeof(float) * 3;
-
-    // Setup output positions, coming from the rendering output mesh buffers.
-    // We need to offset the buffer every loop.
-    skinning_job.out_positions.begin = reinterpret_cast<float*>(
-      ozz::PointerStride(
-        vbo_map, positions_offset + processed_vertex_count * positions_stride));
-    skinning_job.out_positions.end = ozz::PointerStride(
-      skinning_job.out_positions.begin, part_vertex_count * positions_stride);
-    skinning_job.out_positions_stride = positions_stride;
-
-    // Setup normals if input are provided.
-    float* out_normal_begin = reinterpret_cast<float*>(ozz::PointerStride(
-      vbo_map, normals_offset + processed_vertex_count * normals_stride));
-    const float* out_normal_end = ozz::PointerStride(
-      out_normal_begin, part_vertex_count * normals_stride);
-
-    if (part.normals.size() == part.positions.size()) {
-      // Setup input normals, coming from the loaded mesh.
-      skinning_job.in_normals = make_range(part.normals);
-      skinning_job.in_normals_stride = sizeof(float) * 3;
-
-      // Setup output normals, coming from the rendering output mesh buffers.
-      // We need to offset the buffer every loop.
-      skinning_job.out_normals.begin = out_normal_begin;
-      skinning_job.out_normals.end = out_normal_end;
-      skinning_job.out_normals_stride = normals_stride;
-    } else {
-      // Fills output with default normals.
-      for (float* normal = out_normal_begin;
-           normal < out_normal_end;
-           normal = ozz::PointerStride(normal, normals_stride)) {
-        normal[0] = 0.f;
-        normal[1] = 1.f;
-        normal[2] = 0.f;
-      }
-    }
-
-    // Execute the job, which should succeed unless a parameter is invalid.
-    if (!skinning_job.Run()) {
-      return false;
-    }
-
-    // Handles colors which aren't affected by skinning.
-    if (part_vertex_count == part.colors.size() / 4) {
-      // Optimal path used when the right number of colors is provided.
-      memcpy(ozz::PointerStride(vbo_map, colors_offset + processed_vertex_count * colors_stride),
-             ozz::PointerStride(array_begin(part.colors), colors_offset + processed_vertex_count * colors_stride),
-             part_vertex_count * colors_stride);
-    } else {
-      // Un-optimal path used when the right number of colors is not provided.
-      OZZ_STATIC_ASSERT(sizeof(kDefaultColorArray[0]) == colors_stride);
-      for (size_t j = 0;
-           j < part_vertex_count;
-           j += OZZ_ARRAY_SIZE(kDefaultColorArray)) {
-        const size_t this_loop_count =
-          math::Min(OZZ_ARRAY_SIZE(kDefaultColorArray), part_vertex_count - j);
-        memcpy(ozz::PointerStride(vbo_map, colors_offset + (processed_vertex_count + j) * colors_stride),
-               kDefaultColorArray,
-               colors_stride * this_loop_count);
-      }
-    }
-
-    // Some more vertices were processed.
-    processed_vertex_count += part_vertex_count;
-  }
-
-  // Updates dynamic vertex buffer with skinned data.
-  GL(BufferSubData(GL_ARRAY_BUFFER, 0, vbo_size, vbo_map));
-
-  // Binds shader with this array buffer.
-  mesh_shader_->Bind(_transform,
-                     camera()->view_proj(),
-                     positions_stride, positions_offset,
-                     normals_stride, normals_offset,
-                     colors_stride, colors_offset);
-
-  GL(BindBuffer(GL_ARRAY_BUFFER, 0));
-
-  // Maps the index dynamic buffer and update it.
-  GL(BindBuffer(GL_ELEMENT_ARRAY_BUFFER, dynamic_index_bo_));
-  const Mesh::TriangleIndices& indices = _mesh.triangle_indices;
-  GL(BufferData(GL_ELEMENT_ARRAY_BUFFER,
-                indices.size() * sizeof(Mesh::TriangleIndices::value_type),
-                array_begin(indices),
-                GL_STREAM_DRAW));
-
-  // Draws the mesh.
-  OZZ_STATIC_ASSERT(sizeof(Mesh::TriangleIndices::value_type) == 2);
-  GL(DrawElements(GL_TRIANGLES,
-                  static_cast<GLsizei>(indices.size()),
->>>>>>> 4866bf95
                   GL_UNSIGNED_SHORT,
                   0));
 
