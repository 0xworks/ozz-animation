//----------------------------------------------------------------------------//
//                                                                            //
// ozz-animation is hosted at http://github.com/guillaumeblanc/ozz-animation  //
// and distributed under the MIT License (MIT).                               //
//                                                                            //
// Copyright (c) 2019 Guillaume Blanc                                         //
//                                                                            //
// Permission is hereby granted, free of charge, to any person obtaining a    //
// copy of this software and associated documentation files (the "Software"), //
// to deal in the Software without restriction, including without limitation  //
// the rights to use, copy, modify, merge, publish, distribute, sublicense,   //
// and/or sell copies of the Software, and to permit persons to whom the      //
// Software is furnished to do so, subject to the following conditions:       //
//                                                                            //
// The above copyright notice and this permission notice shall be included in //
// all copies or substantial portions of the Software.                        //
//                                                                            //
// THE SOFTWARE IS PROVIDED "AS IS", WITHOUT WARRANTY OF ANY KIND, EXPRESS OR //
// IMPLIED, INCLUDING BUT NOT LIMITED TO THE WARRANTIES OF MERCHANTABILITY,   //
// FITNESS FOR A PARTICULAR PURPOSE AND NONINFRINGEMENT. IN NO EVENT SHALL    //
// THE AUTHORS OR COPYRIGHT HOLDERS BE LIABLE FOR ANY CLAIM, DAMAGES OR OTHER //
// LIABILITY, WHETHER IN AN ACTION OF CONTRACT, TORT OR OTHERWISE, ARISING    //
// FROM, OUT OF OR IN CONNECTION WITH THE SOFTWARE OR THE USE OR OTHER        //
// DEALINGS IN THE SOFTWARE.                                                  //
//                                                                            //
//----------------------------------------------------------------------------//

#include "ozz/base/memory/allocator.h"

#include "gtest/gtest.h"

#include "ozz/base/maths/math_ex.h"

TEST(Allocate, Memory) {
  void* p = ozz::memory::default_allocator()->Allocate(12, 1024);
  EXPECT_TRUE(p != nullptr);
  EXPECT_TRUE(ozz::IsAligned(p, 1024));

  // Fills allocated memory.
  memset(p, 0, 12);

  // Bigger
  p = ozz::memory::default_allocator()->Reallocate(p, 460, 4096);
  EXPECT_TRUE(p != nullptr);
<<<<<<< HEAD
  EXPECT_TRUE(ozz::math::IsAligned(p, 4096));
  memset(p, 0, 460);
=======
  EXPECT_TRUE(ozz::IsAligned(p, 4096));
>>>>>>> 3c694a6e

  // Smaller
  p = ozz::memory::default_allocator()->Reallocate(p, 4, 4);
  EXPECT_TRUE(p != NULL);
  EXPECT_TRUE(ozz::math::IsAligned(p, 4));
  memset(p, 0, 4);

  ozz::memory::default_allocator()->Deallocate(p);
}

TEST(MallocCompliance, Memory) {
  {  // Allocating 0 byte gives a valid pointer.
    void* p = ozz::memory::default_allocator()->Allocate(0, 1024);
    EXPECT_TRUE(p != nullptr);
    ozz::memory::default_allocator()->Deallocate(p);
  }

  {  // Freeing of a nullptr pointer is valid.
    ozz::memory::default_allocator()->Deallocate(nullptr);
  }

  {  // Reallocating nullptr pointer is valid
    void* p = ozz::memory::default_allocator()->Reallocate(nullptr, 12, 1024);
    EXPECT_TRUE(p != nullptr);

    // Fills allocated memory.
    memset(p, 0, 12);

    ozz::memory::default_allocator()->Deallocate(p);
  }
}

struct AlignedInts {
  AlignedInts() {
    for (int i = 0; i < array_size; ++i) {
      array[i] = i;
    }
  }

  AlignedInts(int _i0) {
    array[0] = _i0;
    for (int i = 1; i < array_size; ++i) {
      array[i] = i;
    }
  }

  AlignedInts(int _i0, int _i1) {
    array[0] = _i0;
    array[1] = _i1;
    for (int i = 2; i < array_size; ++i) {
      array[i] = i;
    }
  }

  AlignedInts(int _i0, int _i1, int _i2) {
    array[0] = _i0;
    array[1] = _i1;
    array[2] = _i2;
    for (int i = 3; i < array_size; ++i) {
      array[i] = i;
    }
  }

  static const int array_size = 517;
  alignas(64) int array[array_size];
};

TEST(NewDelete, Memory) {
  AlignedInts* ai0 = ozz::New<AlignedInts>();
  ASSERT_TRUE(ai0 != nullptr);
  for (int i = 0; i < ai0->array_size; ++i) {
    EXPECT_EQ(ai0->array[i], i);
  }
  ozz::Delete(ai0);

  AlignedInts* ai1 = ozz::New<AlignedInts>(46);
  ASSERT_TRUE(ai1 != nullptr);
  EXPECT_EQ(ai1->array[0], 46);
  for (int i = 1; i < ai1->array_size; ++i) {
    EXPECT_EQ(ai1->array[i], i);
  }
  ozz::Delete(ai1);

  AlignedInts* ai2 = ozz::New<AlignedInts>(46, 69);
  ASSERT_TRUE(ai2 != nullptr);
  EXPECT_EQ(ai2->array[0], 46);
  EXPECT_EQ(ai2->array[1], 69);
  for (int i = 2; i < ai2->array_size; ++i) {
    EXPECT_EQ(ai2->array[i], i);
  }
  ozz::Delete(ai2);

  AlignedInts* ai3 = ozz::New<AlignedInts>(46, 69, 58);
  ASSERT_TRUE(ai3 != nullptr);
  EXPECT_EQ(ai3->array[0], 46);
  EXPECT_EQ(ai3->array[1], 69);
  EXPECT_EQ(ai3->array[2], 58);
  for (int i = 3; i < ai3->array_size; ++i) {
    EXPECT_EQ(ai3->array[i], i);
  }
  ozz::Delete(ai3);
}

class TestAllocator : public ozz::memory::Allocator {
 public:
  TestAllocator() : hard_coded_address_(&hard_coded_address_) {}

  void* hard_coded_address() const { return hard_coded_address_; }

 private:
  virtual void* Allocate(size_t _size, size_t _alignment) {
    (void)_size;
    (void)_alignment;
    return hard_coded_address_;
  }
  virtual void Deallocate(void* _block) { (void)_block; }
  virtual void* Reallocate(void* _block, size_t _size, size_t _alignment) {
    (void)_block;
    (void)_size;
    (void)_alignment;
    return nullptr;
  }

  void* hard_coded_address_;
};

TEST(AllocatorOverride, Memory) {
  TestAllocator test_allocator;
  ozz::memory::Allocator* previous =
      ozz::memory::SetDefaulAllocator(&test_allocator);
  ozz::memory::Allocator* current = ozz::memory::default_allocator();

  void* alloc = current->Allocate(1, 1);
  EXPECT_EQ(alloc, test_allocator.hard_coded_address());
  current->Deallocate(alloc);

  EXPECT_EQ(ozz::memory::SetDefaulAllocator(previous), current);
}<|MERGE_RESOLUTION|>--- conflicted
+++ resolved
@@ -42,17 +42,13 @@
   // Bigger
   p = ozz::memory::default_allocator()->Reallocate(p, 460, 4096);
   EXPECT_TRUE(p != nullptr);
-<<<<<<< HEAD
-  EXPECT_TRUE(ozz::math::IsAligned(p, 4096));
+  EXPECT_TRUE(ozz::IsAligned(p, 4096));
   memset(p, 0, 460);
-=======
-  EXPECT_TRUE(ozz::IsAligned(p, 4096));
->>>>>>> 3c694a6e
 
   // Smaller
   p = ozz::memory::default_allocator()->Reallocate(p, 4, 4);
   EXPECT_TRUE(p != NULL);
-  EXPECT_TRUE(ozz::math::IsAligned(p, 4));
+  EXPECT_TRUE(ozz::IsAligned(p, 4));
   memset(p, 0, 4);
 
   ozz::memory::default_allocator()->Deallocate(p);
