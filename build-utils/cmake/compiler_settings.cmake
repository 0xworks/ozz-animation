# Set compilers settings for all platforms/compilers.
#---------------------------------------------------

#-----------------
# Includes modules
include(CheckIncludeFiles)

#------------------------------
# Enables IDE folders y default
set_property(GLOBAL PROPERTY USE_FOLDERS ON)

#------------------------
# Available build options

#------------------------
# Lists all the cxx flags
set(cxx_all_flags
  CMAKE_CXX_FLAGS
  CMAKE_C_FLAGS
  CMAKE_CXX_FLAGS_DEBUG
  CMAKE_C_FLAGS_DEBUG
  CMAKE_CXX_FLAGS_MINSIZEREL
  CMAKE_C_FLAGS_MINSIZEREL
  CMAKE_CXX_FLAGS_RELWITHDEBINFO
  CMAKE_C_FLAGS_RELWITHDEBINFO
  CMAKE_CXX_FLAGS_RELEASE
  CMAKE_C_FLAGS_RELEASE)

#--------------------------------------
# Cross compiler compilation flags

<<<<<<< HEAD
# Disables cpp11 if it's not available.
if(NOT "cxx_std_11" IN_LIST CMAKE_CXX_COMPILE_FEATURES)
  message(C++11 compiler feature is not available, disabling it for the project.)
  set(ozz_build_cpp11 OFF)
endif()

if(ozz_build_cpp11)
  set(CMAKE_CXX_STANDARD 11)
  set(CMAKE_CXX_STANDARD_REQUIRED ON)
endif()
=======
# Requires C++11
set(CMAKE_CXX_STANDARD 11)
set(CMAKE_CXX_STANDARD_REQUIRED ON)
set(CMAKE_CXX_EXTENSIONS OFF)
>>>>>>> e5657be8

# Simd math force ref
if(ozz_build_simd_ref)
  set_property(DIRECTORY APPEND PROPERTY COMPILE_DEFINITIONS OZZ_BUILD_SIMD_REF)
endif()

#--------------------------------------
# Modify default MSVC compilation flags
if(MSVC)

  #---------------------------
  # For the common build flags

  # Disables crt secure warnings
  set_property(DIRECTORY APPEND PROPERTY COMPILE_DEFINITIONS _CRT_SECURE_NO_WARNINGS)

  # Adds support for multiple processes builds
  set_property(DIRECTORY APPEND PROPERTY COMPILE_OPTIONS "/MP")

  # Set the warning level to W4
  set_property(DIRECTORY APPEND PROPERTY COMPILE_OPTIONS "/W4")

  # Set warning as error
  set_property(DIRECTORY APPEND PROPERTY COMPILE_OPTIONS "/WX")

  # Select whether to use the DLL version or the static library version of the Visual C++ runtime library.
  foreach(flag ${cxx_all_flags})
    if (ozz_build_msvc_rt_dll)
      string(REGEX REPLACE "/MT" "/MD" ${flag} "${${flag}}")
    else()
      string(REGEX REPLACE "/MD" "/MT" ${flag} "${${flag}}")
    endif()
  endforeach()

#--------------------------------------
# else consider the compiler as GCC compatible
# Modify default GCC compilation flags
else()

  # Set the warning level to Wall
  set_property(DIRECTORY APPEND PROPERTY COMPILE_OPTIONS "-Wall")

  # Enable extra level of warning
  #set_property(DIRECTORY APPEND PROPERTY COMPILE_OPTIONS "-Wextra")

  # Set warning as error
  set_property(DIRECTORY APPEND PROPERTY COMPILE_OPTIONS "-Werror")

  # GCC ignored-attributes reports issue when using _m128 as template argument
  if(CMAKE_COMPILER_IS_GNUCXX)
    check_cxx_compiler_flag("-Wignored-attributes" W_IGNORED_ATTRIBUTES)
    if(W_IGNORED_ATTRIBUTES)
      set_property(DIRECTORY APPEND PROPERTY COMPILE_OPTIONS "-Wno-ignored-attributes")
    endif()
  endif()

  # Check some options availibity for the targetted compiler
  check_cxx_compiler_flag("-Wnull-dereference" W_NULL_DEREFERENCE)
  check_cxx_compiler_flag("-Wpragma-pack" W_PRAGMA_PACK)

  # Enables debug glibcxx if NDebug isn't defined, not supported by APPLE
  if(NOT APPLE)
    set_property(DIRECTORY APPEND PROPERTY COMPILE_DEFINITIONS "$<$<CONFIG:Debug>:_GLIBCXX_DEBUG>")
  endif()

  #----------------------
  # Sets emscripten output
  if(EMSCRIPTEN)
    SET(CMAKE_EXECUTABLE_SUFFIX ".html")

    #if(NOT ozz_build_simd_ref)
    #  set_property(DIRECTORY APPEND PROPERTY COMPILE_OPTIONS "-msse2")
    #endif()
  endif()

endif()

#---------------------
# Prints all the flags
message(STATUS "---------------------------------------------------------")
message(STATUS "Default build type is: ${CMAKE_BUILD_TYPE}")
message(STATUS "The following compilation flags will be used:")
foreach(flag ${cxx_all_flags})
  message(${flag} " ${${flag}}")
endforeach()

message(STATUS "---------------------------------------------------------")

get_directory_property(DirectoryCompileOptions DIRECTORY ${PROJECT_SOURCE_DIR} COMPILE_OPTIONS)
message(STATUS "Directory Compile Options:")
foreach(opt ${DirectoryCompileOptions})
  message(STATUS ${opt})
endforeach()

message(STATUS "---------------------------------------------------------")

get_directory_property(DirectoryCompileDefinitions DIRECTORY ${PROJECT_SOURCE_DIR} COMPILE_DEFINITIONS)
message(STATUS "Directory Compile Definitions:")
foreach(def ${DirectoryCompileDefinitions})
  message(STATUS ${def})
endforeach()

message(STATUS "---------------------------------------------------------")

#----------------------------------------------
# Modifies output directory for all executables
set(CMAKE_RUNTIME_OUTPUT_DIRECTORY ".")
set(CMAKE_RUNTIME_OUTPUT_DIRECTORY_DEBUG ".")
set(CMAKE_RUNTIME_OUTPUT_DIRECTORY_RELEASE ".")
set(CMAKE_RUNTIME_OUTPUT_DIRECTORY_MINSIZEREL ".")
set(CMAKE_RUNTIME_OUTPUT_DIRECTORY_RELWITHDEBINFO ".")

#-------------------------------
# Set a postfix for output files
if(ozz_build_postfix)
  set(CMAKE_DEBUG_POSTFIX "_d")
  set(CMAKE_RELEASE_POSTFIX "_r")
  set(CMAKE_MINSIZEREL_POSTFIX "_rs")
  set(CMAKE_RELWITHDEBINFO_POSTFIX "_rd")
endif()<|MERGE_RESOLUTION|>--- conflicted
+++ resolved
@@ -29,23 +29,10 @@
 #--------------------------------------
 # Cross compiler compilation flags
 
-<<<<<<< HEAD
-# Disables cpp11 if it's not available.
-if(NOT "cxx_std_11" IN_LIST CMAKE_CXX_COMPILE_FEATURES)
-  message(C++11 compiler feature is not available, disabling it for the project.)
-  set(ozz_build_cpp11 OFF)
-endif()
-
-if(ozz_build_cpp11)
-  set(CMAKE_CXX_STANDARD 11)
-  set(CMAKE_CXX_STANDARD_REQUIRED ON)
-endif()
-=======
 # Requires C++11
 set(CMAKE_CXX_STANDARD 11)
 set(CMAKE_CXX_STANDARD_REQUIRED ON)
 set(CMAKE_CXX_EXTENSIONS OFF)
->>>>>>> e5657be8
 
 # Simd math force ref
 if(ozz_build_simd_ref)
